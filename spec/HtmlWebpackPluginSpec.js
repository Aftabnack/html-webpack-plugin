/* global describe, it, beforeEach, expect */
'use strict';

<<<<<<< HEAD
// Workaround for css-loader issue 
=======
// Workaround for css-loader issue
>>>>>>> 08fb6497
// https://github.com/webpack/css-loader/issues/144
if (!global.Promise) {
  require('es6-promise').polyfill();
}

var path = require('path');
var fs = require('fs');
var webpack = require('webpack');
var rm_rf = require('rimraf');
var CommonsChunkPlugin = require('webpack/lib/optimize/CommonsChunkPlugin');
var HtmlWebpackPlugin = require('../index.js');

var OUTPUT_DIR = path.join(__dirname, '../dist');

function testHtmlPlugin (webpackConfig, expectedResults, outputFile, done, expectErrors, expectWarnings) {
  outputFile = outputFile || 'index.html';
  webpack(webpackConfig, function (err, stats) {
    expect(err).toBeFalsy();
    var compilationErrors = (stats.compilation.errors || []).join('\n');
    if (expectErrors) {
      expect(compilationErrors).not.toBe('');
    } else {
      expect(compilationErrors).toBe('');
    }
    var compilationWarnings = (stats.compilation.warnings || []).join('\n');
    if (expectWarnings) {
      expect(compilationWarnings).not.toBe('');
    } else {
      expect(compilationWarnings).toBe('');
    }
    var outputFileExists = fs.existsSync(path.join(OUTPUT_DIR, outputFile));
    expect(outputFileExists).toBe(true);
    if (!outputFileExists) {
      return done();
    }
    var htmlContent = fs.readFileSync(path.join(OUTPUT_DIR, outputFile)).toString();

    for (var i = 0; i < expectedResults.length; i++) {
      var expectedResult = expectedResults[i];
      if (expectedResult instanceof RegExp) {
        expect(htmlContent).toMatch(expectedResult);
      } else {
        expect(htmlContent).toContain(expectedResult.replace('%hash%', stats.hash));
      }
    }
    done();
  });
}

describe('HtmlWebpackPlugin', function () {
  beforeEach(function (done) {
    rm_rf(OUTPUT_DIR, done);
  });

  it('generates a default index.html file for a single entry point', function (done) {
    testHtmlPlugin({
      entry: path.join(__dirname, 'fixtures/index.js'),
      output: {
        path: OUTPUT_DIR,
        filename: 'index_bundle.js'
      },
      plugins: [new HtmlWebpackPlugin()]
    }, [/<body>[\s]*<script src="index_bundle.js"><\/script>[\s]*<\/body>/], null, done);
  });

  it('generates a default index.html file with multiple entry points', function (done) {
    testHtmlPlugin({
      entry: {
        util: path.join(__dirname, 'fixtures/util.js'),
        app: path.join(__dirname, 'fixtures/index.js')
      },
      output: {
        path: OUTPUT_DIR,
        filename: '[name]_bundle.js'
      },
      plugins: [new HtmlWebpackPlugin()]
    }, ['<script src="util_bundle.js"', '<script src="app_bundle.js"'], null, done);
  });

  it('allows you to specify a custom loader', function (done) {
    testHtmlPlugin({
      entry: {
        app: path.join(__dirname, 'fixtures/index.js')
      },
      output: {
        path: OUTPUT_DIR,
        filename: '[name]_bundle.js'
      },
      plugins: [new HtmlWebpackPlugin({
        inject: false,
        template: 'underscore-template-loader!' + path.join(__dirname, 'fixtures/test.html')
      })]
    },
    ['<script src="app_bundle.js', 'Some unique text'], null, done);
  });

  it('should pass through loader errors', function (done) {
    testHtmlPlugin({
      entry: {
        app: path.join(__dirname, 'fixtures/index.js')
      },
      output: {
        path: OUTPUT_DIR,
        filename: '[name]_bundle.js'
      },
      plugins: [new HtmlWebpackPlugin({
        inject: false,
        template: path.join(__dirname, 'fixtures/invalid.html')
      })]
    },
    ['ReferenceError: foo is not defined'], null, done, true);
  });

  it('uses a custom loader from webpacks config', function (done) {
    testHtmlPlugin({
      entry: {
        app: path.join(__dirname, 'fixtures/index.js')
      },
      module: {
        loaders: [
          {test: /\.html$/, loader: 'underscore-template-loader'}
        ]
      },
      output: {
        path: OUTPUT_DIR,
        filename: '[name]_bundle.js'
      },
      plugins: [new HtmlWebpackPlugin({
        inject: false,
        template: path.join(__dirname, 'fixtures/test.html')
      })]
    },
    ['<script src="app_bundle.js', 'Some unique text'], null, done);
  });

  it('works when using html-loader', function (done) {
    testHtmlPlugin({
      entry: {
        app: path.join(__dirname, 'fixtures/index.js')
      },
      output: {
        path: OUTPUT_DIR,
        filename: '[name]_bundle.js'
      },
      plugins: [new HtmlWebpackPlugin({
        inject: true,
        template: 'html-loader!' + path.join(__dirname, 'fixtures/plain.html')
      })]
    },
    ['<script src="app_bundle.js"'], null, done);
  });

  it('allows you to specify your own HTML template file', function (done) {
    testHtmlPlugin({
      entry: {
        app: path.join(__dirname, 'fixtures/index.js')
      },
      output: {
        path: OUTPUT_DIR,
        filename: '[name]_bundle.js'
      },
      plugins: [new HtmlWebpackPlugin({
        template: path.join(__dirname, 'fixtures/test.html'),
        inject: false
      })]
    },
    ['<script src="app_bundle.js', 'Some unique text'], null, done);
  });

  it('allows you to inject the assets into a given html file', function (done) {
    testHtmlPlugin({
      entry: {
        util: path.join(__dirname, 'fixtures/util.js'),
        app: path.join(__dirname, 'fixtures/index.js')
      },
      output: {
        path: OUTPUT_DIR,
        filename: '[name]_bundle.js'
      },
      plugins: [new HtmlWebpackPlugin({
        inject: true,
        template: path.join(__dirname, 'fixtures/plain.html')
      })]
    }, ['<script src="util_bundle.js"', '<script src="app_bundle.js"'], null, done);
  });

  it('allows you to inject the assets into the body of the given template', function (done) {
    testHtmlPlugin({
      entry: {
        util: path.join(__dirname, 'fixtures/util.js'),
        app: path.join(__dirname, 'fixtures/index.js')
      },
      output: {
        path: OUTPUT_DIR,
        filename: '[name]_bundle.js'
      },
      plugins: [new HtmlWebpackPlugin({
        inject: 'body',
        template: path.join(__dirname, 'fixtures/plain.html')
      })]
    }, ['<script src="util_bundle.js"', '<script src="app_bundle.js"'], null, done);
  });

  it('allows you to inject the assets into the head of the given template', function (done) {
    testHtmlPlugin({
      entry: {
        util: path.join(__dirname, 'fixtures/util.js'),
        app: path.join(__dirname, 'fixtures/index.js')
      },
      output: {
        path: OUTPUT_DIR,
        filename: '[name]_bundle.js'
      },
      plugins: [new HtmlWebpackPlugin({
        inject: 'head',
        template: path.join(__dirname, 'fixtures/plain.html')
      })]
    }, ['<script src="util_bundle.js"', '<script src="app_bundle.js"'], null, done);
  });

  it('allows you to inject a specified asset into a given html file', function (done) {
    testHtmlPlugin({
      entry: {
        util: path.join(__dirname, 'fixtures/util.js'),
        app: path.join(__dirname, 'fixtures/index.js')
      },
      output: {
        path: OUTPUT_DIR,
        filename: '[name]_bundle.js'
      },
      plugins: [new HtmlWebpackPlugin({
        inject: true,
        chunks: ['app'],
        template: path.join(__dirname, 'fixtures/plain.html')
      })]
    }, ['<script src="app_bundle.js"'], null, done);
  });

  it('allows you to inject a specified asset into a given html file', function (done) {
    testHtmlPlugin({
      entry: {
        util: path.join(__dirname, 'fixtures/util.js'),
        app: path.join(__dirname, 'fixtures/index.js')
      },
      output: {
        path: OUTPUT_DIR,
        filename: '[name]_bundle.js'
      },
      plugins: [new HtmlWebpackPlugin({
        inject: true,
        excludeChunks: ['util'],
        template: path.join(__dirname, 'fixtures/plain.html')
      })]
    }, ['<script src="app_bundle.js"'], null, done);
  });

  it('allows you to disable injection', function (done) {
    testHtmlPlugin({
      entry: {
        util: path.join(__dirname, 'fixtures/util.js'),
        app: path.join(__dirname, 'fixtures/index.js')
      },
      output: {
        path: OUTPUT_DIR,
        filename: '[name]_bundle.js'
      },
      plugins: [new HtmlWebpackPlugin({
        inject: false,
        template: path.join(__dirname, 'fixtures/plain.html')
      })]
    }, ['<body>\n</body>'], null, done);
  });

  it('allows you to specify your own HTML template function', function (done) {
    testHtmlPlugin({
      entry: {app: path.join(__dirname, 'fixtures/index.js')},
      output: {
        path: OUTPUT_DIR,
        filename: 'app_bundle.js'
      },
      plugins: [new HtmlWebpackPlugin({
        templateContent: function () {
          return fs.readFileSync(path.join(__dirname, 'fixtures/plain.html'), 'utf8');
        }
      })]
    },
    ['<script src="app_bundle.js"'], null, done);
  });

  it('works with source maps', function (done) {
    testHtmlPlugin({
      devtool: 'sourcemap',
      entry: path.join(__dirname, 'fixtures/index.js'),
      output: {
        path: OUTPUT_DIR,
        filename: 'index_bundle.js'
      },
      plugins: [new HtmlWebpackPlugin()]
    }, ['<script src="index_bundle.js"'], null, done);
  });

  it('handles hashes in bundle filenames', function (done) {
    testHtmlPlugin({
      entry: path.join(__dirname, 'fixtures/index.js'),
      output: {
        path: OUTPUT_DIR,
        filename: 'index_bundle_[hash].js'
      },
      plugins: [new HtmlWebpackPlugin()]
    }, [/<script src="index_bundle_[0-9a-f]+\.js"*/], null, done);
  });

<<<<<<< HEAD
  it('handles hashes in publicPath', function(done) {
    testHtmlPlugin({
      entry: path.join(__dirname, 'fixtures/index.js'),
      output: {
        path: OUTPUT_DIR,
        filename: 'index_bundle.js',
        publicPath: 'assets/[hash]/'
      },
      plugins: [new HtmlWebpackPlugin()]
    }, [/<script src="assets\/[0-9a-f]+\/index_bundle\.js/], null, done);
  });

  it('allows to append hashes to the assets', function(done) {
=======
  it('allows to append hashes to the assets', function (done) {
>>>>>>> 08fb6497
    testHtmlPlugin({
      entry: path.join(__dirname, 'fixtures/index.js'),
      output: {
        path: OUTPUT_DIR,
        filename: 'index_bundle.js'
      },
      plugins: [new HtmlWebpackPlugin({hash: true})]
    }, ['<script src="index_bundle.js?%hash%"'], null, done);
  });

  it('allows to append hashes to the assets', function (done) {
    testHtmlPlugin({
      entry: path.join(__dirname, 'fixtures/index.js'),
      output: {
        path: OUTPUT_DIR,
        filename: 'index_bundle.js'
      },
      plugins: [new HtmlWebpackPlugin({hash: true, inject: true})]
    }, ['<script src="index_bundle.js?%hash%"'], null, done);
  });

  it('should work with the css extract plugin', function (done) {
    var ExtractTextPlugin = require('extract-text-webpack-plugin');
    testHtmlPlugin({
      entry: path.join(__dirname, 'fixtures/theme.js'),
      output: {
        path: OUTPUT_DIR,
        filename: 'index_bundle.js'
      },
      module: {
        loaders: [
          { test: /\.css$/, loader: ExtractTextPlugin.extract('style-loader', 'css-loader') }
        ]
      },
      plugins: [
        new HtmlWebpackPlugin(),
        new ExtractTextPlugin('styles.css')
      ]
    }, ['<link href="styles.css"'], null, done);
  });

  it('should allow to add cache hashes to with the css assets', function (done) {
    var ExtractTextPlugin = require('extract-text-webpack-plugin');
    testHtmlPlugin({
      entry: path.join(__dirname, 'fixtures/theme.js'),
      output: {
        path: OUTPUT_DIR,
        filename: 'index_bundle.js'
      },
      module: {
        loaders: [
          { test: /\.css$/, loader: ExtractTextPlugin.extract('style-loader', 'css-loader') }
        ]
      },
      plugins: [
        new HtmlWebpackPlugin({hash: true}),
        new ExtractTextPlugin('styles.css')
      ]
    }, ['<link href="styles.css?%hash%"'], null, done);
  });

  it('should inject css files when using the extract text plugin', function (done) {
    var ExtractTextPlugin = require('extract-text-webpack-plugin');
    testHtmlPlugin({
      entry: path.join(__dirname, 'fixtures/theme.js'),
      output: {
        path: OUTPUT_DIR,
        filename: 'index_bundle.js'
      },
      module: {
        loaders: [
          { test: /\.css$/, loader: ExtractTextPlugin.extract('style-loader', 'css-loader') }
        ]
      },
      plugins: [
        new HtmlWebpackPlugin({inject: true}),
        new ExtractTextPlugin('styles.css')
      ]
    }, ['<link href="styles.css"'], null, done);
  });

  it('should allow to add cache hashes to with injected css assets', function (done) {
    var ExtractTextPlugin = require('extract-text-webpack-plugin');
    testHtmlPlugin({
      entry: path.join(__dirname, 'fixtures/theme.js'),
      output: {
        path: OUTPUT_DIR,
        filename: 'index_bundle.js'
      },
      module: {
        loaders: [
          { test: /\.css$/, loader: ExtractTextPlugin.extract('style-loader', 'css-loader') }
        ]
      },
      plugins: [
        new HtmlWebpackPlugin({hash: true, inject: true}),
        new ExtractTextPlugin('styles.css')
      ]
    }, ['<link href="styles.css?%hash%"'], null, done);
  });

  it('prepends the webpack public path to script src', function (done) {
    testHtmlPlugin({
      entry: path.join(__dirname, 'fixtures/index.js'),
      output: {
        path: OUTPUT_DIR,
        filename: 'index_bundle.js',
        publicPath: 'http://cdn.example.com/assets/'
      },
      plugins: [new HtmlWebpackPlugin()]
    }, ['<script src="http://cdn.example.com/assets/index_bundle.js"'], null, done);
  });

  it('handles subdirectories in the webpack output bundles', function (done) {
    testHtmlPlugin({
      entry: path.join(__dirname, 'fixtures/index.js'),
      output: {
        path: OUTPUT_DIR,
        filename: 'assets/index_bundle.js'
      },
      plugins: [new HtmlWebpackPlugin()]
    }, ['<script src="assets/index_bundle.js"'], null, done);
  });

  it('handles subdirectories in the webpack output bundles along with a public path', function (done) {
    testHtmlPlugin({
      entry: path.join(__dirname, 'fixtures/index.js'),
      output: {
        path: OUTPUT_DIR,
        filename: 'assets/index_bundle.js',
        publicPath: 'http://cdn.example.com/'
      },
      plugins: [new HtmlWebpackPlugin()]
    }, ['<script src="http://cdn.example.com/assets/index_bundle.js"'], null, done);
  });

  it('allows you to configure the title of the generated HTML page', function (done) {
    testHtmlPlugin({
      entry: path.join(__dirname, 'fixtures/index.js'),
      output: {
        path: OUTPUT_DIR,
        filename: 'index_bundle.js'
      },
      plugins: [new HtmlWebpackPlugin({title: 'My Cool App'})]
    }, ['<title>My Cool App</title>'], null, done);
  });

  it('allows you to configure the output filename', function (done) {
    testHtmlPlugin({
      entry: path.join(__dirname, 'fixtures/index.js'),
      output: {
        path: OUTPUT_DIR,
        filename: 'index_bundle.js'
      },
      plugins: [new HtmlWebpackPlugin({filename: 'test.html'})]
    }, ['<script src="index_bundle.js"'], 'test.html', done);
  });

  it('will try to use a relative name if the filename is in a subdirectory', function (done) {
    testHtmlPlugin({
      entry: path.join(__dirname, 'fixtures/index.js'),
      output: {
        path: OUTPUT_DIR,
        filename: 'index_bundle.js'
      },
      plugins: [new HtmlWebpackPlugin({filename: 'assets/test.html'})]
    }, ['<script src="../index_bundle.js"'], 'assets/test.html', done);
  });

  it('will try to use a relative name if the filename and the script are in a subdirectory', function (done) {
    testHtmlPlugin({
      entry: path.join(__dirname, 'fixtures/index.js'),
      output: {
        path: OUTPUT_DIR,
        filename: 'assets/index_bundle.js'
      },
      plugins: [new HtmlWebpackPlugin({filename: 'assets/demo/test.html'})]
    }, ['<script src="../../assets/index_bundle.js"'], 'assets/demo/test.html', done);
  });

  it('allows you write multiple HTML files', function (done) {
    testHtmlPlugin({
      entry: {
        app: path.join(__dirname, 'fixtures/index.js')
      },
      output: {
        path: OUTPUT_DIR,
        filename: 'index_bundle.js'
      },
      plugins: [
        new HtmlWebpackPlugin(),
        new HtmlWebpackPlugin({
          filename: 'second-file.html',
          template: path.join(__dirname, 'fixtures/test.html')
        }),
        new HtmlWebpackPlugin({
          filename: 'third-file.html',
          template: path.join(__dirname, 'fixtures/test.html')
        })
      ]
    }, ['<script src="index_bundle.js"'], null, function () {
      expect(fs.existsSync(path.join(OUTPUT_DIR, 'second-file.html'))).toBe(true);
      expect(fs.existsSync(path.join(OUTPUT_DIR, 'third-file.html'))).toBe(true);
      done();
    });
  });

  it('should inject js css files even if the html file is incomplete', function (done) {
    var ExtractTextPlugin = require('extract-text-webpack-plugin');
    testHtmlPlugin({
      entry: path.join(__dirname, 'fixtures/theme.js'),
      output: {
        path: OUTPUT_DIR,
        filename: 'index_bundle.js'
      },
      module: {
        loaders: [
          { test: /\.css$/, loader: ExtractTextPlugin.extract('style-loader', 'css-loader') }
        ]
      },
      plugins: [
        new HtmlWebpackPlugin({template: path.join(__dirname, 'fixtures/empty_html.html')}),
        new ExtractTextPlugin('styles.css')
      ]
    }, ['<link href="styles.css"', '<script src="index_bundle.js"'], null, done);
  });

  it('exposes the webpack configuration to templates', function (done) {
    testHtmlPlugin({
      entry: {
        app: path.join(__dirname, 'fixtures/index.js')
      },
      output: {
        path: OUTPUT_DIR,
        publicPath: 'https://cdn.com',
        filename: '[name]_bundle.js'
      },
      plugins: [new HtmlWebpackPlugin({template: path.join(__dirname, 'fixtures/webpackconfig.html')})]
    },
    ['Public path is https://cdn.com'], null, done);
  });

  it('fires the html-webpack-plugin-before-html-processing event', function (done) {
    var eventFired = false;
    var examplePlugin = {
      apply: function (compiler) {
        compiler.plugin('compilation', function (compilation) {
          compilation.plugin('html-webpack-plugin-before-html-processing', function (object, callback) {
            eventFired = true;
            callback();
          });
        });
      }
    };
    testHtmlPlugin({
      entry: {
        app: path.join(__dirname, 'fixtures/index.js')
      },
      output: {
        path: OUTPUT_DIR,
        filename: '[name]_bundle.js'
      },
      plugins: [
        new HtmlWebpackPlugin(),
        examplePlugin
      ]
    }, [], null, function () {
      expect(eventFired).toBe(true);
      done();
    });
  });

  it('fires the html-webpack-plugin-after-html-processing event', function (done) {
    var eventFired = false;
    var examplePlugin = {
      apply: function (compiler) {
        compiler.plugin('compilation', function (compilation) {
          compilation.plugin('html-webpack-plugin-after-html-processing', function (object, callback) {
            eventFired = true;
            callback();
          });
        });
      }
    };
    testHtmlPlugin({
      entry: {
        app: path.join(__dirname, 'fixtures/index.js')
      },
      output: {
        path: OUTPUT_DIR,
        filename: '[name]_bundle.js'
      },
      plugins: [
        new HtmlWebpackPlugin(),
        examplePlugin
      ]
    }, [], null, function () {
      expect(eventFired).toBe(true);
      done();
    });
  });

  it('fires the html-webpack-plugin-after-emit event', function (done) {
    var eventFired = false;
    var examplePlugin = {
      apply: function (compiler) {
        compiler.plugin('compilation', function (compilation) {
          compilation.plugin('html-webpack-plugin-after-emit', function (object, callback) {
            eventFired = true;
            callback();
          });
        });
      }
    };
    testHtmlPlugin({
      entry: {
        app: path.join(__dirname, 'fixtures/index.js')
      },
      output: {
        path: OUTPUT_DIR,
        filename: '[name]_bundle.js'
      },
      plugins: [
        new HtmlWebpackPlugin(),
        examplePlugin
      ]
    }, [], null, function () {
      expect(eventFired).toBe(true);
      done();
    });
  });

  it('allows to modify the html during html-webpack-plugin-after-html-processing event', function (done) {
    var eventFired = false;
    var examplePlugin = {
      apply: function (compiler) {
        compiler.plugin('compilation', function (compilation) {
          compilation.plugin('html-webpack-plugin-after-html-processing', function (object, callback) {
            eventFired = true;
            object.html += 'Injected by plugin';
            callback();
          });
        });
      }
    };
    testHtmlPlugin({
      entry: {
        app: path.join(__dirname, 'fixtures/index.js')
      },
      output: {
        path: OUTPUT_DIR,
        filename: '[name]_bundle.js'
      },
      plugins: [
        new HtmlWebpackPlugin(),
        examplePlugin
      ]
    }, ['Injected by plugin'], null, function () {
      expect(eventFired).toBe(true);
      done();
    });
  });

  it('allows to modify the html during html-webpack-plugin-before-html-processing event', function (done) {
    var eventFired = false;
    var examplePlugin = {
      apply: function (compiler) {
        compiler.plugin('compilation', function (compilation) {
          compilation.plugin('html-webpack-plugin-before-html-processing', function (object, callback) {
            eventFired = true;
            object.assets.js.push('funky-script.js');
            object.html += 'Injected by plugin';
            callback();
          });
        });
      }
    };
    testHtmlPlugin({
      entry: {
        app: path.join(__dirname, 'fixtures/index.js')
      },
      output: {
        path: OUTPUT_DIR,
        filename: '[name]_bundle.js'
      },
      plugins: [
        new HtmlWebpackPlugin(),
        examplePlugin
      ]
    }, ['Injected by plugin', '<script src="funky-script.js"'], null, function () {
      expect(eventFired).toBe(true);
      done();
    });
  });

  it('works with commons chunk plugin', function (done) {
    testHtmlPlugin({
      debug: true,
      verbose: true,
      entry: {
        util: path.join(__dirname, 'fixtures/util.js'),
        index: path.join(__dirname, 'fixtures/index.js')
      },
      output: {
        path: OUTPUT_DIR,
        filename: '[name]_bundle.js'
      },
      plugins: [
        new CommonsChunkPlugin({
          name: 'common',
          filename: 'common_bundle.js'
        }),
        new HtmlWebpackPlugin()
      ]
    }, [
      /<script src="common_bundle.js">[\s\S]*<script src="util_bundle.js">/,
      /<script src="common_bundle.js"[\s\S]*<script src="index_bundle.js">/], null, done);
  });

  it('adds a favicon', function (done) {
    testHtmlPlugin({
      entry: path.join(__dirname, 'fixtures/index.js'),
      output: {
        path: OUTPUT_DIR,
        filename: 'index_bundle.js'
      },
      plugins: [
        new HtmlWebpackPlugin({
          favicon: path.join(__dirname, 'fixtures/favicon.ico')
        })
      ]
    }, [/<link rel="shortcut icon" href="[^"]+\.ico">/], null, done);
  });

  it('adds a favicon with inject enabled', function (done) {
    testHtmlPlugin({
      entry: path.join(__dirname, 'fixtures/index.js'),
      output: {
        path: OUTPUT_DIR,
        filename: 'index_bundle.js'
      },
      plugins: [
        new HtmlWebpackPlugin({
          inject: true,
          favicon: path.join(__dirname, 'fixtures/favicon.ico')
        })
      ]
    }, [/<link rel="shortcut icon" href="[^"]+\.ico">/], null, done);
  });

  it('shows an error if the favicon could not be load', function (done) {
    testHtmlPlugin({
      entry: path.join(__dirname, 'fixtures/index.js'),
      output: {
        path: OUTPUT_DIR,
        filename: 'index_bundle.js'
      },
      plugins: [
        new HtmlWebpackPlugin({
          inject: true,
          favicon: path.join(__dirname, 'fixtures/does_not_exist.ico')
        })
      ]
    }, ['Error: HtmlWebpackPlugin: could not load file'], null, done, true);
  });

<<<<<<< HEAD
  it('should short the chunks', function(done) {
=======
  it('adds a manifest', function (done) {
    var AppCachePlugin = require('appcache-webpack-plugin');
    testHtmlPlugin({
      entry: path.join(__dirname, 'fixtures/index.js'),
      output: {
        path: OUTPUT_DIR,
        filename: 'index_bundle.js'
      },
      plugins: [
        new AppCachePlugin({settings: ['prefer-online']}),
        new HtmlWebpackPlugin()
      ]
    }, ['<html manifest="manifest.appcache">'], null, done);
  });

  it('does not add a manifest if already present', function (done) {
    var AppCachePlugin = require('appcache-webpack-plugin');
    testHtmlPlugin({
      entry: path.join(__dirname, 'fixtures/index.js'),
      output: {
        path: OUTPUT_DIR,
        filename: 'index_bundle.js'
      },
      plugins: [
        new AppCachePlugin({settings: ['prefer-online']}),
        new HtmlWebpackPlugin({
          template: path.join(__dirname, 'fixtures/plain.html')
        })
      ]
    }, ['<html lang="en" manifest="foo.appcache">'], null, done);
  });

  it('works with webpack bannerplugin', function (done) {
    testHtmlPlugin({
      entry: path.join(__dirname, 'fixtures/index.js'),
      output: {
        path: OUTPUT_DIR,
        filename: 'index_bundle.js'
      },
      plugins: [
        new webpack.BannerPlugin('Copyright and such.'),
        new HtmlWebpackPlugin()
      ]
    }, ['<html'], null, done);
  });

  it('shows an error when a template fails to load', function (done) {
    testHtmlPlugin({
      entry: path.join(__dirname, 'fixtures/index.js'),
      output: {
        path: OUTPUT_DIR,
        filename: 'index_bundle.js'
      },
      plugins: [
        new HtmlWebpackPlugin({
          template: path.join(__dirname, 'fixtures/non-existing-template.html')
        })
      ]
    }, ["Child compilation failed:\n  Entry module not found: Error: Cannot resolve 'file' or 'directory'"], null, done, true);
  });

  it('should short the chunks', function (done) {
>>>>>>> 08fb6497
    testHtmlPlugin({
      entry: {
        util: path.join(__dirname, 'fixtures/util.js'),
        index: path.join(__dirname, 'fixtures/index.js')
      },
      output: {
        path: OUTPUT_DIR,
        filename: '[name]_bundle.js'
      },
      plugins: [
        new CommonsChunkPlugin({
          name: 'common',
<<<<<<< HEAD
          filename: "common_bundle.js",
=======
          filename: 'common_bundle.js'
>>>>>>> 08fb6497
        }),
        new HtmlWebpackPlugin({
          chunksSortMode: 'auto'
        })
      ]
    }, [
<<<<<<< HEAD
      /<script src="common_bundle.js">[\s\S]+<script src="util_bundle.js">[\s\S]+<script src="index_bundle.js">/], null, done);
  });

  it('should short the chunks with custom (alphabetical) order', function(done) {
=======
      /<script src="common_bundle.js">.+<script src="util_bundle.js">.+<script src="index_bundle.js">/], null, done);
  });

  it('should short the chunks with custom (alphabetical) order', function (done) {
>>>>>>> 08fb6497
    testHtmlPlugin({
      entry: {
        b: path.join(__dirname, 'fixtures/index.js'),
        c: path.join(__dirname, 'fixtures/util.js'),
        a: path.join(__dirname, 'fixtures/index.js')
      },
      output: {
        path: OUTPUT_DIR,
        filename: '[name]_bundle.js'
      },
      plugins: [
        new HtmlWebpackPlugin({
<<<<<<< HEAD
          chunksSortMode: function(a, b) {
            if(a.name < b.name) {return 1;}
            if(a.name > b.name) {return -1;}
=======
          chunksSortMode: function (a, b) {
            if (a.name < b.name) {
              return 1;
            }
            if (a.name > b.name) {
              return -1;
            }
>>>>>>> 08fb6497
            return 0;
          }
        })
      ]
<<<<<<< HEAD
    }, [/<script src="a_bundle.js">[\s\S]+<script src="b_bundle.js">[\s\S]+<script src="c_bundle.js">/], null, done);
  });

=======
    }, [/<script src="a_bundle.js">.+<script src="b_bundle.js">.+<script src="c_bundle.js">/], null, done);
  });
>>>>>>> 08fb6497
});<|MERGE_RESOLUTION|>--- conflicted
+++ resolved
@@ -1,11 +1,7 @@
 /* global describe, it, beforeEach, expect */
 'use strict';
 
-<<<<<<< HEAD
-// Workaround for css-loader issue 
-=======
 // Workaround for css-loader issue
->>>>>>> 08fb6497
 // https://github.com/webpack/css-loader/issues/144
 if (!global.Promise) {
   require('es6-promise').polyfill();
@@ -318,23 +314,7 @@
     }, [/<script src="index_bundle_[0-9a-f]+\.js"*/], null, done);
   });
 
-<<<<<<< HEAD
-  it('handles hashes in publicPath', function(done) {
-    testHtmlPlugin({
-      entry: path.join(__dirname, 'fixtures/index.js'),
-      output: {
-        path: OUTPUT_DIR,
-        filename: 'index_bundle.js',
-        publicPath: 'assets/[hash]/'
-      },
-      plugins: [new HtmlWebpackPlugin()]
-    }, [/<script src="assets\/[0-9a-f]+\/index_bundle\.js/], null, done);
-  });
-
-  it('allows to append hashes to the assets', function(done) {
-=======
   it('allows to append hashes to the assets', function (done) {
->>>>>>> 08fb6497
     testHtmlPlugin({
       entry: path.join(__dirname, 'fixtures/index.js'),
       output: {
@@ -801,9 +781,6 @@
     }, ['Error: HtmlWebpackPlugin: could not load file'], null, done, true);
   });
 
-<<<<<<< HEAD
-  it('should short the chunks', function(done) {
-=======
   it('adds a manifest', function (done) {
     var AppCachePlugin = require('appcache-webpack-plugin');
     testHtmlPlugin({
@@ -866,7 +843,6 @@
   });
 
   it('should short the chunks', function (done) {
->>>>>>> 08fb6497
     testHtmlPlugin({
       entry: {
         util: path.join(__dirname, 'fixtures/util.js'),
@@ -879,28 +855,17 @@
       plugins: [
         new CommonsChunkPlugin({
           name: 'common',
-<<<<<<< HEAD
-          filename: "common_bundle.js",
-=======
           filename: 'common_bundle.js'
->>>>>>> 08fb6497
         }),
         new HtmlWebpackPlugin({
           chunksSortMode: 'auto'
         })
       ]
     }, [
-<<<<<<< HEAD
-      /<script src="common_bundle.js">[\s\S]+<script src="util_bundle.js">[\s\S]+<script src="index_bundle.js">/], null, done);
-  });
-
-  it('should short the chunks with custom (alphabetical) order', function(done) {
-=======
       /<script src="common_bundle.js">.+<script src="util_bundle.js">.+<script src="index_bundle.js">/], null, done);
   });
 
   it('should short the chunks with custom (alphabetical) order', function (done) {
->>>>>>> 08fb6497
     testHtmlPlugin({
       entry: {
         b: path.join(__dirname, 'fixtures/index.js'),
@@ -913,11 +878,6 @@
       },
       plugins: [
         new HtmlWebpackPlugin({
-<<<<<<< HEAD
-          chunksSortMode: function(a, b) {
-            if(a.name < b.name) {return 1;}
-            if(a.name > b.name) {return -1;}
-=======
           chunksSortMode: function (a, b) {
             if (a.name < b.name) {
               return 1;
@@ -925,17 +885,10 @@
             if (a.name > b.name) {
               return -1;
             }
->>>>>>> 08fb6497
             return 0;
           }
         })
       ]
-<<<<<<< HEAD
-    }, [/<script src="a_bundle.js">[\s\S]+<script src="b_bundle.js">[\s\S]+<script src="c_bundle.js">/], null, done);
-  });
-
-=======
     }, [/<script src="a_bundle.js">.+<script src="b_bundle.js">.+<script src="c_bundle.js">/], null, done);
   });
->>>>>>> 08fb6497
 });