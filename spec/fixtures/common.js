--- conflicted
+++ resolved
@@ -1,7 +1,3 @@
 'use strict';
 
-<<<<<<< HEAD
-module.exports = "common";
-=======
-module.exports = 'common';
->>>>>>> 08fb6497
+module.exports = 'common';