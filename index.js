--- conflicted
+++ resolved
@@ -275,17 +275,10 @@
 /**
  * Helper to sort chunks
  */
-<<<<<<< HEAD
-HtmlWebpackPlugin.prototype.sortChunks = function(chunks, sortMode) {
-  // Sort mode auto by default: 
-  if (typeof sortMode === 'undefined' || sortMode === 'auto') {
-    return chunks.sort(function orderEntryLast(a, b) {
-=======
 HtmlWebpackPlugin.prototype.sortChunks = function (chunks, sortMode) {
   // Sort mode auto by default:
   if (typeof sortMode === 'undefined' || sortMode === 'auto') {
     return chunks.sort(function orderEntryLast (a, b) {
->>>>>>> 08fb6497
       if (a.entry !== b.entry) {
         return b.entry ? 1 : -1;
       } else {
@@ -305,9 +298,6 @@
   throw new Error('"' + sortMode + '" is not a valid chunk sort mode');
 };
 
-<<<<<<< HEAD
-HtmlWebpackPlugin.prototype.htmlWebpackPluginAssets = function(compilation, webpackStatsJson, includedChunks, excludedChunks) {
-=======
 /**
  * Return all chunks from the compilation result which match the exclude and include filters
  */
@@ -336,20 +326,13 @@
 };
 
 HtmlWebpackPlugin.prototype.htmlWebpackPluginAssets = function (compilation, chunks) {
->>>>>>> 08fb6497
   var self = this;
   var webpackStatsJson = compilation.getStats().toJson();
 
   // Use the configured public path or build a relative path
-<<<<<<< HEAD
-  var publicPath = typeof compilation.options.output.publicPath !== 'undefined' ?
-      compilation.mainTemplate.getPublicPath({hash: webpackStatsJson.hash}) :
-      path.relative(path.dirname(self.options.filename), '.');
-=======
   var publicPath = typeof compilation.options.output.publicPath !== 'undefined'
     ? compilation.options.output.publicPath
     : path.relative(path.dirname(self.options.filename), '.').split(path.sep).join('/');
->>>>>>> 08fb6497
 
   if (publicPath.length && publicPath.substr(-1, 1) !== '/') {
     publicPath += '/';
@@ -374,38 +357,10 @@
     assets.favicon = self.appendHash(assets.favicon, webpackStatsJson.hash);
   }
 
-<<<<<<< HEAD
-  // Get sorted chunks
-  var chunks = HtmlWebpackPlugin.prototype.sortChunks(webpackStatsJson.chunks, this.options.chunksSortMode);
-
-=======
->>>>>>> 08fb6497
   for (var i = 0; i < chunks.length; i++) {
     var chunk = chunks[i];
     var chunkName = chunk.names[0];
 
-<<<<<<< HEAD
-    // This chunk doesn't have a name. This script can't handled it.
-    if(chunkName === undefined) {
-      continue;
-    }
-
-    // Skip not initial chunks
-    if (!chunk.initial) {
-      continue;
-    }
-
-    // Skip if the chunks should be filtered and the given chunk was not added explicity
-    if (Array.isArray(includedChunks) && includedChunks.indexOf(chunkName) === -1) {
-      continue;
-    }
-    // Skip if the chunks should be filtered and the given chunk was excluded explicity
-    if (Array.isArray(excludedChunks) && excludedChunks.indexOf(chunkName) !== -1) {
-      continue;
-    }
-
-=======
->>>>>>> 08fb6497
     assets.chunks[chunkName] = {};
 
     // Prepend the public path to all chunk files
